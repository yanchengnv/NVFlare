--- conflicted
+++ resolved
@@ -12,19 +12,14 @@
 # See the License for the specific language governing permissions and
 # limitations under the License.
 
-<<<<<<< HEAD
-from typing import Any, Optional
 
-from nvflare.apis.dxo import DXO, DataKind, MetaKey, from_shareable
-=======
 from abc import ABC, abstractmethod
-from typing import Dict, Optional
+from typing import Any, Dict, Optional
 
 from nvflare.apis.dxo import DXO, DataKind
 from nvflare.apis.dxo import MetaKey as DXOMetaKey
 from nvflare.apis.dxo import from_shareable
 from nvflare.apis.fl_context import FLContext
->>>>>>> 7f49784b
 from nvflare.apis.shareable import Shareable
 from nvflare.app_common.abstract.fl_model import FLModel, FLModelConst, MetaKey, ParamsType
 from nvflare.app_common.app_constant import AppConstants
