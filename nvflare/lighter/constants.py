# Copyright (c) 2024, NVIDIA CORPORATION.  All rights reserved.
#
# Licensed under the Apache License, Version 2.0 (the "License");
# you may not use this file except in compliance with the License.
# You may obtain a copy of the License at
#
#     http://www.apache.org/licenses/LICENSE-2.0
#
# Unless required by applicable law or agreed to in writing, software
# distributed under the License is distributed on an "AS IS" BASIS,
# WITHOUT WARRANTIES OR CONDITIONS OF ANY KIND, either express or implied.
# See the License for the specific language governing permissions and
# limitations under the License.
from nvflare.apis.fl_constant import ConnectionSecurity


class WorkDir:
    WORKSPACE = "workspace"
    WIP = "wip_dir"
    STATE = "state_dir"
    CURRENT_PROD_DIR = "current_prod_dir"


class ParticipantType:
    SERVER = "server"
    CLIENT = "client"
    ADMIN = "admin"
    OVERSEER = "overseer"
    RELAY = "relay"


DEFINED_PARTICIPANT_TYPES = [
    ParticipantType.SERVER,
    ParticipantType.CLIENT,
    ParticipantType.ADMIN,
    ParticipantType.OVERSEER,
    ParticipantType.RELAY,
]


class PropKey:
    API_VERSION = "api_version"
    NAME = "name"
    TYPE = "type"
    ORG = "org"
    HOST = "host"
    DESCRIPTION = "description"
    ROLE = "role"
    HOST_NAMES = "host_names"
    CONNECT_TO = "connect_to"
    LISTENING_HOST = "listening_host"
    DEFAULT_HOST = "default_host"
    PROTOCOL = "protocol"
    API_ROOT = "api_root"
    PORT = "port"
    OVERSEER_END_POINT = "overseer_end_point"
    ADMIN_PORT = "admin_port"
    FED_LEARN_PORT = "fed_learn_port"
    ALLOW_ERROR_SENDING = "allow_error_sending"
    CONN_SECURITY = "connection_security"
    CUSTOM_CA_CERT = "custom_ca_cert"
    SCHEME = "scheme"
    RUN_IN_DOCKER = "run_in_docker"
    CAPACITY = "capacity"
    NUM_GPUS = "num_of_gpus"
    GPU_MEM = "mem_per_gpu_in_GiB"
<<<<<<< HEAD
    EDGE_SERVICE_PORT = "edge_service_port"
=======
    CC_CONFIG = "cc_config"
    CC_CONFIG_DICT = "cc_config_dict"
    CC_ENABLED = "cc_enabled"
>>>>>>> f2570c7b

    # the following are internal properties added by builders during provision
    PARENT = "parent"
    FQCN = "__fqcn__"
    FQSN = "__fqsn__"
    IS_LEAF = "__is_leaf__"
    COMM_CONFIG_ARGS = "__comm_config_args__"
    AUTHZ_SECTION_KEY = "__authz_section_key__"


class CtxKey(WorkDir, PropKey):
    PROJECT = "__project__"
    TEMPLATE = "__template__"
    TEMP_FILES_LOADED = "__temp_files_loaded__"
    PROVISION_MODE = "__provision_model__"
    LOGGER = "__logger__"
    BUILD_ERROR = "__build_error__"
    LAST_PROD_STAGE = "last_prod_stage"
    SERVER_NAME = "server_name"
    ROOT_CERT = "root_cert"
    ROOT_PRI_KEY = "root_pri_key"
    RELAY_MAP = "relay_map"
    CLIENT_MAP = "client_map"


class ProvisionMode:
    POC = "poc"
    NORMAL = "normal"


class ConnSecurity:
    CLEAR = ConnectionSecurity.CLEAR
    TLS = ConnectionSecurity.TLS
    MTLS = ConnectionSecurity.MTLS


class AdminRole:
    PROJECT_ADMIN = "project_admin"
    ORG_ADMIN = "org_admin"
    LEAD = "lead"
    MEMBER = "member"


DEFINED_ROLES = [AdminRole.PROJECT_ADMIN, AdminRole.ORG_ADMIN, AdminRole.LEAD, AdminRole.MEMBER]


class OverseerRole:
    SERVER = "server"
    CLIENT = "client"
    ADMIN = "admin"


class TemplateSectionKey:
    ADM_NOTEBOOK = "adm_notebook"
    START_SERVER_SH = "start_svr_sh"
    START_CLIENT_SH = "start_cln_sh"
    DOCKER_BUILD_SH = "docker_build_sh"
    DOCKER_SERVER_SH = "docker_svr_sh"
    DOCKER_LAUNCHER_SERVER_SH = "docker_launcher_svr_sh"
    DOCKER_CLIENT_SH = "docker_cln_sh"
    DOCKER_LAUNCHER_CLIENT_SH = "docker_launcher_cln_sh"
    DOCKER_ADMIN_SH = "docker_adm_sh"
    GUNICORN_CONF_PY = "gunicorn_conf_py"
    START_OVERSEER_SH = "start_ovsr_sh"
    FED_SERVER = "fed_server"
    FED_CLIENT = "fed_client"
    SUB_START_SH = "sub_start_sh"
    STOP_FL_SH = "stop_fl_sh"
    LOG_CONFIG = "log_config"
    COMM_CONFIG = "comm_config"
    LOCAL_SERVER_RESOURCES = "local_server_resources"
    LOCAL_CLIENT_RESOURCES = "local_client_resources"
    SAMPLE_PRIVACY = "sample_privacy"
    DEFAULT_AUTHZ = "default_authz"
    CC_AUTHZ = "cc_authz"
    SERVER_README = "readme_fs"
    CLIENT_README = "readme_fc"
    ADMIN_README = "readme_am"
    FL_ADMIN_SH = "fl_admin_sh"
    FED_ADMIN = "fed_admin"
    COMPOSE_YAML = "compose_yaml"
    DOCKERFILE = "dockerfile"
    LAUNCHER_DOCKERFILE = "launcher_dockerfile"
    HELM_CHART_CHART = "helm_chart_chart"
    HELM_CHART_VALUES = "helm_chart_values"
    HELM_CHART_SERVICE_OVERSEER = "helm_chart_service_overseer"
    HELM_CHART_SERVICE_SERVER = "helm_chart_service_server"
    HELM_CHART_DEPLOYMENT_OVERSEER = "helm_chart_deployment_overseer"
    HELM_CHART_DEPLOYMENT_SERVER = "helm_chart_deployment_server"
    RELAY_RESOURCES_JSON = "relay_resources_json"
    FED_RELAY = "fed_relay"
    CLOUD_SCRIPT_HEADER = "cloud_script_header"
    AZURE_START_SVR_HEADER_SH = "azure_start_svr_header_sh"
    AZURE_START_COMMON_SH = "azure_start_common_sh"
    AZURE_START_CLN_HEADER_SH = "azure_start_cln_header_sh"
    AWS_START_SH = "aws_start_sh"
    EDGE_LCP_RESOURCES = "edge_lcp_resources"


class ProvFileName:
    START_SH = "start.sh"
    SUB_START_SH = "sub_start.sh"
    PRIVILEGE_YML = "privilege.yml"
    DOCKER_BUILD_SH = "docker_build.sh"
    DOCKER_SH = "docker.sh"
    DOCKER_LAUNCHER_SH = "docker_launcher.sh"
    GUNICORN_CONF_PY = "gunicorn.conf.py"
    FED_SERVER_JSON = "fed_server.json"
    FED_CLIENT_JSON = "fed_client.json"
    STOP_FL_SH = "stop_fl.sh"
    COMM_CONFIG = "comm_config.json"
    LOG_CONFIG_DEFAULT = "log_config.json.default"
    RESOURCES_JSON_DEFAULT = "resources.json.default"
    PRIVACY_JSON_SAMPLE = "privacy.json.sample"
    AUTHORIZATION_JSON_DEFAULT = "authorization.json.default"
    README_TXT = "readme.txt"
    FED_ADMIN_JSON = "fed_admin.json"
    FL_ADMIN_SH = "fl_admin.sh"
    SYSTEM_INFO_IPYNB = "system_info.ipynb"
    SIGNATURE_JSON = "signature.json"
    COMPOSE_YAML = "compose.yaml"
    ENV = ".env"
    COMPOSE_BUILD_DIR = "nvflare_compose"
    DOCKERFILE = "Dockerfile"
    LAUNCHER_DOCKERFILE = "Dockerfile.launcher"
    REQUIREMENTS_TXT = "requirements.txt"
    SERVER_CONTEXT_TENSEAL = "server_context.tenseal"
    CLIENT_CONTEXT_TENSEAL = "client_context.tenseal"
    HELM_CHART_DIR = "nvflare_hc"
    DEPLOYMENT_OVERSEER_YAML = "deployment_overseer.yaml"
    SERVICE_OVERSEER_YAML = "service_overseer.yaml"
    CHART_YAML = "Chart.yaml"
    VALUES_YAML = "values.yaml"
    HELM_CHART_TEMPLATES_DIR = "templates"
    CUSTOM_CA_CERT_FILE_NAME = "customRootCA.pem"
    RELAY_RESOURCES_JSON = "relay__resources.json"
    FED_RELAY_JSON = "fed_relay.json"
    AZURE_START_SH = "azure_start.sh"
    AWS_START_SH = "aws_start.sh"
    EDGE_RESOURCES_JSON = "edge__p_resources.json"


class CertFileBasename:
    CLIENT = "client"
    SERVER = "server"
    OVERSEER = "overseer"


class CommConfigArg:
    SCHEME = "scheme"
    HOST = "host"
    PORT = "port"
    CONN_GEN = "conn_gen"
    CONN_SEC = "conn_sec"<|MERGE_RESOLUTION|>--- conflicted
+++ resolved
@@ -64,13 +64,10 @@
     CAPACITY = "capacity"
     NUM_GPUS = "num_of_gpus"
     GPU_MEM = "mem_per_gpu_in_GiB"
-<<<<<<< HEAD
     EDGE_SERVICE_PORT = "edge_service_port"
-=======
     CC_CONFIG = "cc_config"
     CC_CONFIG_DICT = "cc_config_dict"
     CC_ENABLED = "cc_enabled"
->>>>>>> f2570c7b
 
     # the following are internal properties added by builders during provision
     PARENT = "parent"
