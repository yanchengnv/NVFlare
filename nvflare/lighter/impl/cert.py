# Copyright (c) 2021, NVIDIA CORPORATION.  All rights reserved.
#
# Licensed under the Apache License, Version 2.0 (the "License");
# you may not use this file except in compliance with the License.
# You may obtain a copy of the License at
#
#     http://www.apache.org/licenses/LICENSE-2.0
#
# Unless required by applicable law or agreed to in writing, software
# distributed under the License is distributed on an "AS IS" BASIS,
# WITHOUT WARRANTIES OR CONDITIONS OF ANY KIND, either express or implied.
# See the License for the specific language governing permissions and
# limitations under the License.

import datetime
import json
import os

from cryptography import x509
from cryptography.hazmat.backends import default_backend
from cryptography.hazmat.primitives import hashes, serialization
from cryptography.hazmat.primitives.asymmetric import rsa
from cryptography.x509.oid import NameOID

from nvflare.lighter.spec import Builder, Participant


def serialize_pri_key(pri_key):
    return pri_key.private_bytes(
        encoding=serialization.Encoding.PEM,
        format=serialization.PrivateFormat.TraditionalOpenSSL,
        encryption_algorithm=serialization.NoEncryption(),
    )


def serialize_cert(cert):
    return cert.public_bytes(serialization.Encoding.PEM)


def load_crt(path):
    return load_crt_bytes(open(path, "rb").read())


def load_crt_bytes(data: bytes):
    return x509.load_pem_x509_certificate(data, default_backend())


class CertBuilder(Builder):
    def __init__(self):
        """Build certificate chain for every participant.

        Handles building (creating and self-signing) the root CA certificates, creating server, client and
        admin certificates, and having them signed by the root CA for secure communication. If the state folder has
        information about previously generated certs, it loads them back and reuses them.
        """
        self.root_cert = None
        self.persistent_state = dict()

    def initialize(self, ctx):
        state_dir = self.get_state_dir(ctx)
        cert_file = os.path.join(state_dir, "cert.json")
        if os.path.exists(cert_file):
            self.persistent_state = json.load(open(cert_file, "rt"))
            self.serialized_cert = self.persistent_state["root_cert"].encode("ascii")
            self.root_cert = x509.load_pem_x509_certificate(self.serialized_cert, default_backend())
            self.pri_key = serialization.load_pem_private_key(
                self.persistent_state["root_pri_key"].encode("ascii"), password=None, backend=default_backend()
            )
            self.pub_key = self.pri_key.public_key()
            self.subject = self.root_cert.subject
            self.issuer = self.subject.get_attributes_for_oid(NameOID.COMMON_NAME)[0].value

    def _build_root(self, subject, subject_org):
        if not self.persistent_state:
            pri_key, pub_key = self._generate_keys()
            self.issuer = subject
            self.root_cert = self._generate_cert(subject, subject_org, self.issuer, pri_key, pub_key, ca=True)
            self.pri_key = pri_key
            self.pub_key = pub_key
            self.serialized_cert = serialize_cert(self.root_cert)
            self.persistent_state["root_cert"] = self.serialized_cert.decode("ascii")
            self.persistent_state["root_pri_key"] = serialize_pri_key(self.pri_key).decode("ascii")

    def _build_write_cert_pair(self, participant, base_name, ctx):
        subject = self.get_subject(participant)
        if self.persistent_state and subject in self.persistent_state:
            cert = x509.load_pem_x509_certificate(
                self.persistent_state[subject]["cert"].encode("ascii"), default_backend()
            )
            pri_key = serialization.load_pem_private_key(
                self.persistent_state[subject]["pri_key"].encode("ascii"), password=None, backend=default_backend()
            )
            if participant.type == "admin":
                cn_list = cert.subject.get_attributes_for_oid(NameOID.UNSTRUCTURED_NAME)
                for cn in cn_list:
                    role = cn.value
                    new_role = participant.props.get("role")
                    if role != new_role:
                        err_msg = (
                            f"{participant.name}'s previous role is {role} but is now {new_role}.\n"
                            + "Please delete existing workspace and provision from scratch."
                        )
                        raise RuntimeError(err_msg)
        else:
            pri_key, cert = self.get_pri_key_cert(participant)
            self.persistent_state[subject] = dict(
                cert=serialize_cert(cert).decode("ascii"), pri_key=serialize_pri_key(pri_key).decode("ascii")
            )
        dest_dir = self.get_kit_dir(participant, ctx)
        with open(os.path.join(dest_dir, f"{base_name}.crt"), "wb") as f:
            f.write(serialize_cert(cert))
        with open(os.path.join(dest_dir, f"{base_name}.key"), "wb") as f:
            f.write(serialize_pri_key(pri_key))
        if base_name == "client" and (listening_host := participant.get_listening_host()):
            tmp_participant = Participant(
                type="server",
                name=participant.name,
                org=participant.org,
                default_host=listening_host,
            )
            tmp_pri_key, tmp_cert = self.get_pri_key_cert(tmp_participant)
            with open(os.path.join(dest_dir, "server.crt"), "wb") as f:
                f.write(serialize_cert(tmp_cert))
            with open(os.path.join(dest_dir, "server.key"), "wb") as f:
                f.write(serialize_pri_key(tmp_pri_key))

        with open(os.path.join(dest_dir, "rootCA.pem"), "wb") as f:
            f.write(self.serialized_cert)

    def build(self, project, ctx):
        self._build_root(project.name, subject_org=None)
        ctx["root_cert"] = self.root_cert
        ctx["root_pri_key"] = self.pri_key
        overseer = project.get_participants_by_type("overseer")
        if overseer:
            self._build_write_cert_pair(overseer, "overseer", ctx)

        servers = project.get_participants_by_type("server", first_only=False)
        for server in servers:
            self._build_write_cert_pair(server, "server", ctx)

        for client in project.get_participants_by_type("client", first_only=False):
            self._build_write_cert_pair(client, "client", ctx)

        for admin in project.get_participants_by_type("admin", first_only=False):
            self._build_write_cert_pair(admin, "client", ctx)

    def get_pri_key_cert(self, participant):
        pri_key, pub_key = self._generate_keys()
        subject = self.get_subject(participant)
        subject_org = participant.org
        if participant.type == "admin":
            role = participant.get_prop("role")
        else:
            role = None
<<<<<<< HEAD
        san = participant.props.get("san")
        cert = self._generate_cert(subject, subject_org, self.issuer, self.pri_key, pub_key, role=role, san=san)
=======

        server = participant if participant.type == "server" else None
        cert = self._generate_cert(
            subject,
            subject_org,
            self.issuer,
            self.pri_key,
            pub_key,
            role=role,
            server=server,
        )
>>>>>>> 552bb36c
        return pri_key, cert

    def get_subject(self, participant):
        return participant.subject

    def _generate_keys(self):
        pri_key = rsa.generate_private_key(public_exponent=65537, key_size=2048, backend=default_backend())
        pub_key = pri_key.public_key()
        return pri_key, pub_key

    def _generate_cert(
<<<<<<< HEAD
            self,
            subject,
            subject_org, issuer, signing_pri_key, subject_pub_key, valid_days=360, ca=False, role=None,
            san=None,
=======
        self,
        subject,
        subject_org,
        issuer,
        signing_pri_key,
        subject_pub_key,
        valid_days=360,
        ca=False,
        role=None,
        server: Participant = None,
>>>>>>> 552bb36c
    ):
        print(f"building cert: {subject=} {subject_org=} {issuer=} {san=}")

        x509_subject = self._x509_name(subject, subject_org, role)
        x509_issuer = self._x509_name(issuer)

        builder = (
            x509.CertificateBuilder()
            .subject_name(x509_subject)
            .issuer_name(x509_issuer)
            .public_key(subject_pub_key)
            .serial_number(x509.random_serial_number())
            .not_valid_before(datetime.datetime.utcnow())
            .not_valid_after(
                # Our certificate will be valid for 360 days
                datetime.datetime.utcnow()
                + datetime.timedelta(days=valid_days)
                # Sign our certificate with our private key
            )
        )
        if ca:
            builder = (
                builder.add_extension(
                    x509.SubjectKeyIdentifier.from_public_key(subject_pub_key),
                    critical=False,
                )
                .add_extension(
                    x509.AuthorityKeyIdentifier.from_issuer_public_key(subject_pub_key),
                    critical=False,
                )
                .add_extension(x509.BasicConstraints(ca=True, path_length=None), critical=False)
            )
<<<<<<< HEAD
        sans = [x509.DNSName(subject)]
        if san:
            for s in san:
                sans.append(x509.DNSName(s))
        print(f"adding SANs: {sans}")
        builder = builder.add_extension(x509.SubjectAlternativeName(sans), critical=False)
=======

        if server:
            # This is to generate a server cert.
            # Use SubjectAlternativeName for all host names
            default_host = server.get_default_host()
            host_names = server.get_host_names()
            sans = [x509.DNSName(default_host)]
            if host_names:
                for h in host_names:
                    if h != default_host:
                        sans.append(x509.DNSName(h))
            builder = builder.add_extension(x509.SubjectAlternativeName(sans), critical=False)
>>>>>>> 552bb36c
        return builder.sign(signing_pri_key, hashes.SHA256(), default_backend())

    def _x509_name(self, cn_name, org_name=None, role=None):
        name = [x509.NameAttribute(NameOID.COMMON_NAME, cn_name)]
        if org_name is not None:
            name.append(x509.NameAttribute(NameOID.ORGANIZATION_NAME, org_name))
        if role:
            name.append(x509.NameAttribute(NameOID.UNSTRUCTURED_NAME, role))
        return x509.Name(name)

    def finalize(self, ctx):
        state_dir = self.get_state_dir(ctx)
        cert_file = os.path.join(state_dir, "cert.json")
        json.dump(self.persistent_state, open(cert_file, "wt"))<|MERGE_RESOLUTION|>--- conflicted
+++ resolved
@@ -38,11 +38,8 @@
 
 
 def load_crt(path):
-    return load_crt_bytes(open(path, "rb").read())
-
-
-def load_crt_bytes(data: bytes):
-    return x509.load_pem_x509_certificate(data, default_backend())
+    serialized_cert = open(path, "rb").read()
+    return x509.load_pem_x509_certificate(serialized_cert, default_backend())
 
 
 class CertBuilder(Builder):
@@ -153,10 +150,6 @@
             role = participant.get_prop("role")
         else:
             role = None
-<<<<<<< HEAD
-        san = participant.props.get("san")
-        cert = self._generate_cert(subject, subject_org, self.issuer, self.pri_key, pub_key, role=role, san=san)
-=======
 
         server = participant if participant.type == "server" else None
         cert = self._generate_cert(
@@ -168,7 +161,6 @@
             role=role,
             server=server,
         )
->>>>>>> 552bb36c
         return pri_key, cert
 
     def get_subject(self, participant):
@@ -180,12 +172,6 @@
         return pri_key, pub_key
 
     def _generate_cert(
-<<<<<<< HEAD
-            self,
-            subject,
-            subject_org, issuer, signing_pri_key, subject_pub_key, valid_days=360, ca=False, role=None,
-            san=None,
-=======
         self,
         subject,
         subject_org,
@@ -196,10 +182,7 @@
         ca=False,
         role=None,
         server: Participant = None,
->>>>>>> 552bb36c
     ):
-        print(f"building cert: {subject=} {subject_org=} {issuer=} {san=}")
-
         x509_subject = self._x509_name(subject, subject_org, role)
         x509_issuer = self._x509_name(issuer)
 
@@ -229,14 +212,6 @@
                 )
                 .add_extension(x509.BasicConstraints(ca=True, path_length=None), critical=False)
             )
-<<<<<<< HEAD
-        sans = [x509.DNSName(subject)]
-        if san:
-            for s in san:
-                sans.append(x509.DNSName(s))
-        print(f"adding SANs: {sans}")
-        builder = builder.add_extension(x509.SubjectAlternativeName(sans), critical=False)
-=======
 
         if server:
             # This is to generate a server cert.
@@ -249,7 +224,6 @@
                     if h != default_host:
                         sans.append(x509.DNSName(h))
             builder = builder.add_extension(x509.SubjectAlternativeName(sans), critical=False)
->>>>>>> 552bb36c
         return builder.sign(signing_pri_key, hashes.SHA256(), default_backend())
 
     def _x509_name(self, cn_name, org_name=None, role=None):
