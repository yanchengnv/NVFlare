--- conflicted
+++ resolved
@@ -949,11 +949,7 @@
         payload_len = len(message.payload)
         message.add_headers(
             {
-<<<<<<< HEAD
-                MessageHeaderKey.CT_PAYLOAD_LEN: payload_len,
-=======
                 MessageHeaderKey.CLEAR_PAYLOAD_LEN: payload_len,
->>>>>>> e39105bb
                 MessageHeaderKey.ENCRYPTED: True,
             }
         )
@@ -978,11 +974,7 @@
         if not origin:
             raise RuntimeError("Message origin missing")
 
-<<<<<<< HEAD
-        payload_len = message.get_header(MessageHeaderKey.CT_PAYLOAD_LEN)
-=======
         payload_len = message.get_header(MessageHeaderKey.CLEAR_PAYLOAD_LEN)
->>>>>>> e39105bb
         origin_cert = self.cert_ex.get_certificate(origin)
         message.payload = self.credential_manager.decrypt(origin_cert, message.payload)
         if len(message.payload) != payload_len:
