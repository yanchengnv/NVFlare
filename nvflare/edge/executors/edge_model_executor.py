--- conflicted
+++ resolved
@@ -225,12 +225,8 @@
         return {EdgeProtoKey.STATUS: status, EdgeProtoKey.RESPONSE: resp}
 
     def process_edge_request(self, request: Any, current_task: TaskInfo, fl_ctx: FLContext) -> Any:
-<<<<<<< HEAD
         if isinstance(request, dict):
             self.log_debug(fl_ctx, f"Received edge request from device: {request.get('device_info')}")
-=======
-        self.log_debug(fl_ctx, f"Received edge request from device: {request['device_info']}")
->>>>>>> 1fcd638c
 
         try:
             if isinstance(request, JobRequest):
