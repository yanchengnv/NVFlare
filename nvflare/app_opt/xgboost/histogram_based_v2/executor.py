# Copyright (c) 2024, NVIDIA CORPORATION.  All rights reserved.
#
# Licensed under the Apache License, Version 2.0 (the "License");
# you may not use this file except in compliance with the License.
# You may obtain a copy of the License at
#
#     http://www.apache.org/licenses/LICENSE-2.0
#
# Unless required by applicable law or agreed to in writing, software
# distributed under the License is distributed on an "AS IS" BASIS,
# WITHOUT WARRANTIES OR CONDITIONS OF ANY KIND, either express or implied.
# See the License for the specific language governing permissions and
# limitations under the License.

from nvflare.apis.fl_context import FLContext
from nvflare.app_opt.xgboost.histogram_based_v2.adaptor_executor import XGBExecutor
from nvflare.app_opt.xgboost.histogram_based_v2.adaptors.grpc_client_adaptor import GrpcClientAdaptor
from nvflare.app_opt.xgboost.histogram_based_v2.runners.client_runner import XGBClientRunner


class FedXGBHistogramExecutor(XGBExecutor):
    def __init__(
        self,
        early_stopping_rounds,
        xgb_params: dict,
        data_loader_id: str,
<<<<<<< HEAD
        verbose_eval=False,
        use_gpus=False,
        req_timeout=10.0,
        tx_timeout=100.0,
        model_file_name="model.json",
=======
        sender_id: str = None,
        verbose_eval: bool = False,
        use_gpus: bool = False,
>>>>>>> d5d23db4
        metrics_writer_id: str = None,
        model_file_name="model.json",
        in_process: bool = True,
        req_timeout=100.0,
    ):
        """

        Args:
            early_stopping_rounds: early stopping rounds
            xgb_params: This dict is passed to `xgboost.train()` as the first argument `params`.
                It contains all the Booster parameters.
                Please refer to XGBoost documentation for details:
                https://xgboost.readthedocs.io/en/stable/parameter.html
            data_loader_id: the ID points to XGBDataLoader.
            verbose_eval: verbose_eval in xgboost.train
            use_gpus (bool): A convenient flag to enable gpu training, if gpu device is specified in
                the `xgb_params` then this flag can be ignored.
            metrics_writer_id: the ID points to a LogWriter, if provided, a MetricsCallback will be added.
                Users can then use the receivers from nvflare.app_opt.tracking.
            model_file_name (str): where to save the model.
            in_process (bool): Specifies whether to start the `XGBRunner` in the same process or not.
            req_timeout: Request timeout
        """
        XGBExecutor.__init__(
            self,
            adaptor_component_id="",
        )
        self.early_stopping_rounds = early_stopping_rounds
        self.xgb_params = xgb_params
        self.data_loader_id = data_loader_id
        self.verbose_eval = verbose_eval
        self.use_gpus = use_gpus
        self.req_timeout = req_timeout
        self.tx_timeout = tx_timeout
        self.model_file_name = model_file_name
        self.in_process = in_process
        self.metrics_writer_id = metrics_writer_id

        # do not let user specify int_server_grpc_options in this version - always use default
        self.int_server_grpc_options = None

    def get_adaptor(self, fl_ctx: FLContext):
        runner = XGBClientRunner(
            data_loader_id=self.data_loader_id,
            early_stopping_rounds=self.early_stopping_rounds,
            xgb_params=self.xgb_params,
            verbose_eval=self.verbose_eval,
            use_gpus=self.use_gpus,
            model_file_name=self.model_file_name,
            metrics_writer_id=self.metrics_writer_id,
        )
        runner.initialize(fl_ctx)
        adaptor = GrpcClientAdaptor(
            int_server_grpc_options=self.int_server_grpc_options,
            in_process=self.in_process,
            req_timeout=self.req_timeout,
            tx_timeout=self.tx_timeout,
        )
        adaptor.set_runner(runner)
        return adaptor<|MERGE_RESOLUTION|>--- conflicted
+++ resolved
@@ -24,17 +24,11 @@
         early_stopping_rounds,
         xgb_params: dict,
         data_loader_id: str,
-<<<<<<< HEAD
         verbose_eval=False,
         use_gpus=False,
         req_timeout=10.0,
         tx_timeout=100.0,
         model_file_name="model.json",
-=======
-        sender_id: str = None,
-        verbose_eval: bool = False,
-        use_gpus: bool = False,
->>>>>>> d5d23db4
         metrics_writer_id: str = None,
         model_file_name="model.json",
         in_process: bool = True,
