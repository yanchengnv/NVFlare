# Copyright (c) 2024, NVIDIA CORPORATION.  All rights reserved.
#
# Licensed under the Apache License, Version 2.0 (the "License");
# you may not use this file except in compliance with the License.
# You may obtain a copy of the License at
#
#     http://www.apache.org/licenses/LICENSE-2.0
#
# Unless required by applicable law or agreed to in writing, software
# distributed under the License is distributed on an "AS IS" BASIS,
# WITHOUT WARRANTIES OR CONDITIONS OF ANY KIND, either express or implied.
# See the License for the specific language governing permissions and
# limitations under the License.
import concurrent.futures
import logging
import threading
import time
import uuid

from nvflare.apis.fl_constant import ConfigVarName, SystemConfigs
from nvflare.apis.fl_context import FLContext
from nvflare.apis.shareable import ReservedHeaderKey, ReturnCode, Shareable, make_reply
from nvflare.apis.signal import Signal
from nvflare.apis.utils.fl_context_utils import generate_log_message
from nvflare.fuel.utils.config_service import ConfigService
from nvflare.fuel.utils.validation_utils import check_positive_number
from nvflare.security.logging import secure_format_exception, secure_format_traceback

# Operation Types
OP_REQUEST = "req"
OP_QUERY = "query"
OP_REPLY = "reply"

# Reliable Message headers
HEADER_OP = "rm.op"
HEADER_TOPIC = "rm.topic"
HEADER_TX_ID = "rm.tx_id"
HEADER_PER_MSG_TIMEOUT = "rm.per_msg_timeout"
HEADER_TX_TIMEOUT = "rm.tx_timeout"
HEADER_STATUS = "rm.status"

# Status
STATUS_IN_PROCESS = "in_process"
STATUS_IN_REPLY = "in_reply"
STATUS_NOT_RECEIVED = "not_received"
STATUS_REPLIED = "replied"
STATUS_ABORTED = "aborted"

# Topics for Reliable Message
TOPIC_RELIABLE_REQUEST = "RM.RELIABLE_REQUEST"
TOPIC_RELIABLE_REPLY = "RM.RELIABLE_REPLY"

PROP_KEY_TX_ID = "RM.TX_ID"
PROP_KEY_TOPIC = "RM.TOPIC"
PROP_KEY_OP = "RM.OP"


def _extract_result(reply: dict, target: str):
    err_rc = ReturnCode.COMMUNICATION_ERROR
    if not isinstance(reply, dict):
        return make_reply(err_rc), err_rc
    result = reply.get(target)
    if not result:
        return make_reply(err_rc), err_rc
    return result, result.get_return_code()


def _status_reply(status: str):
    return make_reply(rc=ReturnCode.OK, headers={HEADER_STATUS: status})


def _error_reply(rc: str, error: str):
    return make_reply(rc, headers={ReservedHeaderKey.ERROR: error})


class _RequestReceiver:
    """This class handles reliable message request on the receiving end"""

    def __init__(self, topic, request_handler_f, executor, per_msg_timeout, tx_timeout):
        """The constructor

        Args:
            topic: The topic of the reliable message
            request_handler_f: The callback function to handle the request in the form of
                request_handler_f(topic: str, request: Shareable, fl_ctx:FLContext)
            executor: A ThreadPoolExecutor
        """
        self.topic = topic
        self.request_handler_f = request_handler_f
        self.executor = executor
        self.per_msg_timeout = per_msg_timeout
        self.tx_timeout = tx_timeout
        self.rcv_time = None
        self.result = None
        self.source = None
        self.tx_id = None
        self.reply_time = None
        self.replying = False

    def process(self, request: Shareable, fl_ctx: FLContext) -> Shareable:
        if not ReliableMessage.is_available():
            return make_reply(ReturnCode.SERVICE_UNAVAILABLE)

        self.tx_id = request.get_header(HEADER_TX_ID)
        op = request.get_header(HEADER_OP)
        peer_ctx = fl_ctx.get_peer_context()
        assert isinstance(peer_ctx, FLContext)
        self.source = peer_ctx.get_identity_name()
        if op == OP_REQUEST:
            # it is possible that a new request for the same tx is received while we are processing the previous one
            if not self.rcv_time:
                self.rcv_time = time.time()
                self.per_msg_timeout = request.get_header(HEADER_PER_MSG_TIMEOUT)
                self.tx_timeout = request.get_header(HEADER_TX_TIMEOUT)

                # start processing
<<<<<<< HEAD
                ReliableMessage.info(fl_ctx, f"started processing request of topic {self.topic}")
                try:
                    self.executor.submit(self._do_request, request, fl_ctx)
                    return _status_reply(STATUS_IN_PROCESS)  # ack
                except Exception as ex:
                    # it is possible that the RM is already closed (self.executor is shut down)
                    ReliableMessage.error(fl_ctx, f"failed to submit request: {secure_format_exception(ex)}")
                    return make_reply(ReturnCode.SERVICE_UNAVAILABLE)
=======
                ReliableMessage.debug(fl_ctx, f"started processing request of topic {self.topic}")
                self.executor.submit(self._do_request, request, fl_ctx)
                return _status_reply(STATUS_IN_PROCESS)  # ack
>>>>>>> a276dc03
            elif self.result:
                # we already finished processing - send the result back
                ReliableMessage.info(fl_ctx, "resend result back to requester")
                return self.result
            else:
                # we are still processing
                ReliableMessage.info(fl_ctx, "got request - the request is being processed")
                return _status_reply(STATUS_IN_PROCESS)
        elif op == OP_QUERY:
            if self.result:
                if self.reply_time:
                    # result already sent back successfully
                    ReliableMessage.info(fl_ctx, "got query: we already replied successfully")
                    return _status_reply(STATUS_REPLIED)
                elif self.replying:
                    # result is being sent
                    ReliableMessage.info(fl_ctx, "got query: reply is being sent")
                    return _status_reply(STATUS_IN_REPLY)
                else:
                    # try to send the result again
                    ReliableMessage.info(fl_ctx, "got query: sending reply again")
                    return self.result
            else:
                # still in process
                if time.time() - self.rcv_time > self.tx_timeout:
                    # the process is taking too much time
                    ReliableMessage.error(fl_ctx, f"aborting processing since exceeded max tx time {self.tx_timeout}")
                    return _status_reply(STATUS_ABORTED)
                else:
                    ReliableMessage.debug(fl_ctx, "got query: request is in-process")
                    return _status_reply(STATUS_IN_PROCESS)

    def _try_reply(self, fl_ctx: FLContext):
        engine = fl_ctx.get_engine()
        self.replying = True
        start_time = time.time()
        ReliableMessage.debug(fl_ctx, f"try to send reply back to {self.source}: {self.per_msg_timeout=}")
        ack = engine.send_aux_request(
            targets=[self.source],
            topic=TOPIC_RELIABLE_REPLY,
            request=self.result,
            timeout=self.per_msg_timeout,
            fl_ctx=fl_ctx,
        )
        time_spent = time.time() - start_time
        self.replying = False
        _, rc = _extract_result(ack, self.source)
        if rc == ReturnCode.OK:
            # reply sent successfully!
            self.reply_time = time.time()
<<<<<<< HEAD
            ReliableMessage.info(fl_ctx, f"sent reply successfully in {time_spent} secs")
=======
            ReliableMessage.debug(fl_ctx, f"sent reply successfully in {time_spent} secs")
>>>>>>> a276dc03

            # release the receiver kept by the ReliableMessage!
            ReliableMessage.release_request_receiver(self, fl_ctx)
        else:
            # unsure whether the reply was sent successfully
            # do not release the request receiver in case the requester asks for result in a query
            ReliableMessage.error(
                fl_ctx, f"failed to send reply in {time_spent} secs: {rc=}; will wait for requester to query"
            )

    def _do_request(self, request: Shareable, fl_ctx: FLContext):
        start_time = time.time()
        ReliableMessage.debug(fl_ctx, "invoking request handler")
        try:
            result = self.request_handler_f(self.topic, request, fl_ctx)
        except Exception as e:
            ReliableMessage.error(fl_ctx, f"exception processing request: {secure_format_traceback()}")
            result = _error_reply(ReturnCode.EXECUTION_EXCEPTION, secure_format_exception(e))

        # send back
        result.set_header(HEADER_TX_ID, self.tx_id)
        result.set_header(HEADER_OP, OP_REPLY)
        result.set_header(HEADER_TOPIC, self.topic)
        self.result = result
        ReliableMessage.debug(fl_ctx, f"finished request handler in {time.time()-start_time} secs")
        self._try_reply(fl_ctx)


class _ReplyReceiver:
    """This class handles reliable message replies on the sending end"""

    def __init__(self, tx_id: str, per_msg_timeout: float, tx_timeout: float):
        self.tx_id = tx_id
        self.tx_start_time = time.time()
        self.tx_timeout = tx_timeout
        self.per_msg_timeout = per_msg_timeout
        self.result = None
        self.result_ready = threading.Event()

    def process(self, reply: Shareable) -> Shareable:
        self.result = reply
        self.result_ready.set()
        return make_reply(ReturnCode.OK)


class ReliableMessage:

    _topic_to_handle = {}
    _req_receivers = {}  # tx id => receiver
    _enabled = False
    _executor = None
    _query_interval = 1.0
    _max_retries = 5
    _reply_receivers = {}  # tx id => receiver
    _tx_lock = threading.Lock()
    _shutdown_asked = False
    _logger = logging.getLogger("ReliableMessage")

    @classmethod
    def register_request_handler(cls, topic: str, handler_f, fl_ctx: FLContext):
        """Register a handler for the reliable message with this topic

        Args:
            topic: The topic of the reliable message
            handler_f: The callback function to handle the request in the form of
                handler_f(topic, request, fl_ctx)
            fl_ctx: FL Context
        """
        if not cls._enabled:
            raise RuntimeError("ReliableMessage is not enabled. Please call ReliableMessage.enable() to enable it")
        if not callable(handler_f):
            raise TypeError(f"handler_f must be callable but {type(handler_f)}")
        cls._topic_to_handle[topic] = handler_f

        # ReliableMessage also sends aux message directly if tx_timeout is too small
        engine = fl_ctx.get_engine()
        engine.register_aux_message_handler(
            topic=topic,
            message_handle_func=handler_f,
        )

    @classmethod
    def _get_or_create_receiver(cls, topic: str, request: Shareable, handler_f) -> _RequestReceiver:
        tx_id = request.get_header(HEADER_TX_ID)
        if not tx_id:
            raise RuntimeError("missing tx_id in request")
        with cls._tx_lock:
            receiver = cls._req_receivers.get(tx_id)
            if not receiver:
                per_msg_timeout = request.get_header(HEADER_PER_MSG_TIMEOUT)
                if not per_msg_timeout:
                    raise RuntimeError("missing per_msg_timeout in request")
                tx_timeout = request.get_header(HEADER_TX_TIMEOUT)
                if not tx_timeout:
                    raise RuntimeError("missing tx_timeout in request")
                receiver = _RequestReceiver(topic, handler_f, cls._executor, per_msg_timeout, tx_timeout)
                cls._req_receivers[tx_id] = receiver
            return receiver

    @classmethod
    def _receive_request(cls, topic: str, request: Shareable, fl_ctx: FLContext):
        tx_id = request.get_header(HEADER_TX_ID)
        op = request.get_header(HEADER_OP)
        rm_topic = request.get_header(HEADER_TOPIC)
        fl_ctx.set_prop(key=PROP_KEY_TX_ID, value=tx_id, sticky=False, private=True)
        fl_ctx.set_prop(key=PROP_KEY_OP, value=op, sticky=False, private=True)
        fl_ctx.set_prop(key=PROP_KEY_TOPIC, value=rm_topic, sticky=False, private=True)
        cls.debug(fl_ctx, f"received aux msg ({topic=}) for RM request")

        if op == OP_REQUEST:
            handler_f = cls._topic_to_handle.get(rm_topic)
            if not handler_f:
                # no handler registered for this topic!
                cls.error(fl_ctx, f"no handler registered for request {rm_topic=}")
                return make_reply(ReturnCode.TOPIC_UNKNOWN)
            receiver = cls._get_or_create_receiver(rm_topic, request, handler_f)
            cls.debug(fl_ctx, f"received request {rm_topic=}")
            return receiver.process(request, fl_ctx)
        elif op == OP_QUERY:
            receiver = cls._req_receivers.get(tx_id)
            if not receiver:
<<<<<<< HEAD
                cls.error(fl_ctx, f"received query but the request ({rm_topic=}) is not received or already done!")
=======
                cls.warning(
                    fl_ctx, f"received query but the request ({rm_topic=} {tx_id=}) is not received or already done!"
                )
>>>>>>> a276dc03
                return _status_reply(STATUS_NOT_RECEIVED)  # meaning the request wasn't received
            else:
                return receiver.process(request, fl_ctx)
        else:
            cls.error(fl_ctx, f"received invalid op {op} for the request ({rm_topic=})")
            return make_reply(rc=ReturnCode.BAD_REQUEST_DATA)

    @classmethod
    def _receive_reply(cls, topic: str, request: Shareable, fl_ctx: FLContext):
        tx_id = request.get_header(HEADER_TX_ID)
        fl_ctx.set_prop(key=PROP_KEY_TX_ID, value=tx_id, private=True, sticky=False)
        cls.debug(fl_ctx, f"received aux msg ({topic=}) for RM reply")
        receiver = cls._reply_receivers.get(tx_id)
        if not receiver:
            cls.error(fl_ctx, "received reply but we are no longer waiting for it")
        else:
            assert isinstance(receiver, _ReplyReceiver)
            cls.debug(fl_ctx, f"received reply in {time.time()-receiver.tx_start_time} secs - set waiter")
            receiver.process(request)
        return make_reply(ReturnCode.OK)

    @classmethod
    def release_request_receiver(cls, receiver: _RequestReceiver, fl_ctx: FLContext):
        """Release the specified _RequestReceiver from the receiver table.
        This is to be called after the received request is finished.

        Args:
            receiver: the _RequestReceiver to be released
            fl_ctx: the FL Context

        Returns: None

        """
        with cls._tx_lock:
            cls._req_receivers.pop(receiver.tx_id, None)
            cls.debug(fl_ctx, f"released request receiver of TX {receiver.tx_id}")

    @classmethod
    def enable(cls, fl_ctx: FLContext):
        """Enable ReliableMessage. This method can be called multiple times, but only the 1st call has effect.

        Args:
            fl_ctx: FL Context

        Returns:

        """
        if cls._enabled:
            return

        cls._enabled = True
        max_request_workers = ConfigService.get_int_var(
            name=ConfigVarName.RM_MAX_REQUEST_WORKERS, conf=SystemConfigs.APPLICATION_CONF, default=20
        )
        query_interval = ConfigService.get_float_var(
            name=ConfigVarName.RM_QUERY_INTERVAL, conf=SystemConfigs.APPLICATION_CONF, default=2.0
        )

        cls._query_interval = query_interval
        cls._executor = concurrent.futures.ThreadPoolExecutor(max_workers=max_request_workers)
        engine = fl_ctx.get_engine()
        engine.register_aux_message_handler(
            topic=TOPIC_RELIABLE_REQUEST,
            message_handle_func=cls._receive_request,
        )
        engine.register_aux_message_handler(
            topic=TOPIC_RELIABLE_REPLY,
            message_handle_func=cls._receive_reply,
        )
        t = threading.Thread(target=cls._monitor_req_receivers, daemon=True)
        t.start()
        cls._logger.info(f"enabled reliable message: {max_request_workers=} {query_interval=}")

    @classmethod
    def _monitor_req_receivers(cls):
        while not cls._shutdown_asked:
            expired_receivers = []
            with cls._tx_lock:
                now = time.time()
                for tx_id, receiver in cls._req_receivers.items():
                    assert isinstance(receiver, _RequestReceiver)
                    if receiver.rcv_time and now - receiver.rcv_time > receiver.tx_timeout:
                        cls._logger.info(f"detected expired request receiver {tx_id}")
                        expired_receivers.append(tx_id)

            if expired_receivers:
                with cls._tx_lock:
                    for tx_id in expired_receivers:
                        cls._req_receivers.pop(tx_id, None)

            time.sleep(2.0)
        cls._logger.info("shutdown reliable message monitor")

    @classmethod
    def shutdown(cls):
        """Shutdown ReliableMessage.

        Returns:

        """
        if not cls._shutdown_asked:
            cls._shutdown_asked = True
            cls._executor.shutdown(wait=False)
            cls._logger.info("ReliableMessage is shutdown")

    @classmethod
    def _log_msg(cls, fl_ctx: FLContext, msg: str):
        props = []
        tx_id = fl_ctx.get_prop(PROP_KEY_TX_ID)
        if tx_id:
            props.append(f"rm_tx={tx_id}")

        op = fl_ctx.get_prop(PROP_KEY_OP)
        if op:
            props.append(f"rm_op={op}")

        topic = fl_ctx.get_prop(PROP_KEY_TOPIC)
        if topic:
            props.append(f"rm_topic={topic}")

        rm_ctx = ""
        if props:
            rm_ctx = " ".join(props)

        if rm_ctx:
            msg = f"[{rm_ctx}] {msg}"
        return generate_log_message(fl_ctx, msg)

    @classmethod
    def info(cls, fl_ctx: FLContext, msg: str):
        cls._logger.info(cls._log_msg(fl_ctx, msg))

    @classmethod
    def warning(cls, fl_ctx: FLContext, msg: str):
        cls._logger.warning(cls._log_msg(fl_ctx, msg))

    @classmethod
    def error(cls, fl_ctx: FLContext, msg: str):
        cls._logger.error(cls._log_msg(fl_ctx, msg))

    @classmethod
    def is_available(cls):
        """Return whether the ReliableMessage service is available

        Returns:

        """
        if cls._shutdown_asked:
            return False

        if not cls._enabled:
            return False

        return True

    @classmethod
    def debug(cls, fl_ctx: FLContext, msg: str):
        cls._logger.debug(cls._log_msg(fl_ctx, msg))

    @classmethod
    def send_request(
        cls,
        target: str,
        topic: str,
        request: Shareable,
        per_msg_timeout: float,
        tx_timeout: float,
        abort_signal: Signal,
        fl_ctx: FLContext,
    ) -> Shareable:
        """Send a reliable request.

        Args:
            target: the target cell of this request
            topic: topic of the request;
            request: the request to be sent
            per_msg_timeout: timeout when sending a message
            tx_timeout: the timeout of the whole transaction
            abort_signal: abort signal
            fl_ctx: the FL context

        Returns: reply from the peer.

        If tx_timeout is not specified or <= per_msg_timeout, the request will be sent only once without retrying.

        """
        check_positive_number("per_msg_timeout", per_msg_timeout)
        if tx_timeout:
            check_positive_number("tx_timeout", tx_timeout)

        if not tx_timeout or tx_timeout <= per_msg_timeout:
            # simple aux message
            cls.info(fl_ctx, f"send request with simple Aux Msg: {per_msg_timeout=} {tx_timeout=}")
            engine = fl_ctx.get_engine()
            reply = engine.send_aux_request(
                targets=[target],
                topic=topic,
                request=request,
                timeout=per_msg_timeout,
                fl_ctx=fl_ctx,
            )
            result, _ = _extract_result(reply, target)
            return result

        tx_id = str(uuid.uuid4())
        fl_ctx.set_prop(key=PROP_KEY_TX_ID, value=tx_id, private=True, sticky=False)
        cls.info(fl_ctx, f"send request with Reliable Msg {per_msg_timeout=} {tx_timeout=}")
        receiver = _ReplyReceiver(tx_id, per_msg_timeout, tx_timeout)
        cls._reply_receivers[tx_id] = receiver
        request.set_header(HEADER_TX_ID, tx_id)
        request.set_header(HEADER_OP, OP_REQUEST)
        request.set_header(HEADER_TOPIC, topic)
        request.set_header(HEADER_PER_MSG_TIMEOUT, per_msg_timeout)
        request.set_header(HEADER_TX_TIMEOUT, tx_timeout)
        try:
            result = cls._send_request(target, request, abort_signal, fl_ctx, receiver)
        except Exception as e:
            cls.error(fl_ctx, f"exception sending reliable message: {secure_format_traceback()}")
            result = _error_reply(ReturnCode.ERROR, secure_format_exception(e))
        cls._reply_receivers.pop(tx_id)
        return result

    @classmethod
    def _send_request(
        cls,
        target: str,
        request: Shareable,
        abort_signal: Signal,
        fl_ctx: FLContext,
        receiver: _ReplyReceiver,
    ) -> Shareable:
        engine = fl_ctx.get_engine()

        # keep sending the request until a positive ack or result is received
        tx_timeout = receiver.tx_timeout
        per_msg_timeout = receiver.per_msg_timeout
        num_tries = 0
        while True:
            if abort_signal and abort_signal.triggered:
                cls.info(fl_ctx, "send_request abort triggered")
                return make_reply(ReturnCode.TASK_ABORTED)

            if time.time() - receiver.tx_start_time >= receiver.tx_timeout:
                cls.error(fl_ctx, f"aborting send_request since exceeded {tx_timeout=}")
                return make_reply(ReturnCode.COMMUNICATION_ERROR)

            if num_tries > 0:
                cls.debug(fl_ctx, f"retry #{num_tries} sending request: {per_msg_timeout=}")

            ack = engine.send_aux_request(
                targets=[target],
                topic=TOPIC_RELIABLE_REQUEST,
                request=request,
                timeout=per_msg_timeout,
                fl_ctx=fl_ctx,
            )
            ack, rc = _extract_result(ack, target)
            if ack and rc not in [ReturnCode.COMMUNICATION_ERROR]:
                # is this result?
                op = ack.get_header(HEADER_OP)
                if op == OP_REPLY:
                    # the reply is already the result - we are done!
                    # this could happen when we didn't get positive ack for our first request, and the result was
                    # already produced when we did the 2nd request (this request).
                    cls.debug(fl_ctx, f"C1: received result in {time.time()-receiver.tx_start_time} seconds; {rc=}")
                    return ack

                # the ack is a status report - check status
                status = ack.get_header(HEADER_STATUS)
                if status and status != STATUS_NOT_RECEIVED:
                    # status should never be STATUS_NOT_RECEIVED, unless there is a bug in the receiving logic
                    # STATUS_NOT_RECEIVED is only possible during "query" phase.
                    cls.debug(fl_ctx, f"received status ack: {rc=} {status=}")
                    break

            if time.time() + cls._query_interval - receiver.tx_start_time >= tx_timeout:
                cls.error(fl_ctx, f"aborting send_request since it will exceed {tx_timeout=}")
                return make_reply(ReturnCode.COMMUNICATION_ERROR)

            # we didn't get a positive ack - wait a short time and re-send the request.
            cls.debug(fl_ctx, f"unsure the request was received ({rc=}): will retry in {cls._query_interval} secs")
            num_tries += 1
            start = time.time()
            while time.time() - start < cls._query_interval:
                if abort_signal and abort_signal.triggered:
                    cls.info(fl_ctx, "abort send_request triggered by signal")
                    return make_reply(ReturnCode.TASK_ABORTED)
                time.sleep(0.1)

        cls.debug(fl_ctx, "request was received by the peer - will query for result")
        return cls._query_result(target, abort_signal, fl_ctx, receiver)

    @classmethod
    def _query_result(
        cls,
        target: str,
        abort_signal: Signal,
        fl_ctx: FLContext,
        receiver: _ReplyReceiver,
    ) -> Shareable:
        tx_timeout = receiver.tx_timeout
        per_msg_timeout = receiver.per_msg_timeout

        # Querying phase - try to get result
        engine = fl_ctx.get_engine()
        query = Shareable()
        query.set_header(HEADER_TX_ID, receiver.tx_id)
        query.set_header(HEADER_OP, OP_QUERY)

        num_tries = 0
        last_query_time = 0
        short_wait = 0.1
        while True:
            if time.time() - receiver.tx_start_time > tx_timeout:
                cls.error(fl_ctx, f"aborted query since exceeded {tx_timeout=}")
                return _error_reply(ReturnCode.COMMUNICATION_ERROR, f"max tx timeout ({tx_timeout}) reached")

            if receiver.result_ready.wait(short_wait):
                # we already received result sent by the target.
                # Note that we don't wait forever here - we only wait for _query_interval, so we could
                # check other condition and/or send query to ask for result.
                cls.debug(fl_ctx, f"C2: received result in {time.time()-receiver.tx_start_time} seconds")
                return receiver.result

            if abort_signal and abort_signal.triggered:
                cls.info(fl_ctx, "aborted query triggered by abort signal")
                return make_reply(ReturnCode.TASK_ABORTED)

            if time.time() - last_query_time < cls._query_interval:
                # don't query too quickly
                continue

            # send a query. The ack of the query could be the result itself, or a status report.
            # Note: the ack could be the result because we failed to receive the result sent by the target earlier.
            num_tries += 1
            cls.debug(fl_ctx, f"query #{num_tries}: try to get result from {target}: {per_msg_timeout=}")
            ack = engine.send_aux_request(
                targets=[target],
                topic=TOPIC_RELIABLE_REQUEST,
                request=query,
                timeout=per_msg_timeout,
                fl_ctx=fl_ctx,
            )

<<<<<<< HEAD
            # Ignore query result if reply result is already received
=======
            # Ignore query result if result is already received
>>>>>>> a276dc03
            if receiver.result_ready.is_set():
                return receiver.result

            last_query_time = time.time()
            ack, rc = _extract_result(ack, target)
            if ack and rc not in [ReturnCode.COMMUNICATION_ERROR]:
                op = ack.get_header(HEADER_OP)
                if op == OP_REPLY:
                    # the ack is result itself!
                    cls.debug(fl_ctx, f"C3: received result in {time.time()-receiver.tx_start_time} seconds")
                    return ack

                status = ack.get_header(HEADER_STATUS)
                if status == STATUS_NOT_RECEIVED:
                    # the receiver side lost context!
                    cls.error(fl_ctx, f"peer {target} lost request!")
                    return _error_reply(ReturnCode.EXECUTION_EXCEPTION, "STATUS_NOT_RECEIVED")
                elif status == STATUS_ABORTED:
                    cls.error(fl_ctx, f"peer {target} aborted processing!")
                    return _error_reply(ReturnCode.EXECUTION_EXCEPTION, "Aborted")

                cls.debug(fl_ctx, f"will retry query in {cls._query_interval} secs: {rc=} {status=} {op=}")
            else:
                cls.debug(fl_ctx, f"will retry query in {cls._query_interval} secs: {rc=}")<|MERGE_RESOLUTION|>--- conflicted
+++ resolved
@@ -114,7 +114,6 @@
                 self.tx_timeout = request.get_header(HEADER_TX_TIMEOUT)
 
                 # start processing
-<<<<<<< HEAD
                 ReliableMessage.info(fl_ctx, f"started processing request of topic {self.topic}")
                 try:
                     self.executor.submit(self._do_request, request, fl_ctx)
@@ -123,11 +122,6 @@
                     # it is possible that the RM is already closed (self.executor is shut down)
                     ReliableMessage.error(fl_ctx, f"failed to submit request: {secure_format_exception(ex)}")
                     return make_reply(ReturnCode.SERVICE_UNAVAILABLE)
-=======
-                ReliableMessage.debug(fl_ctx, f"started processing request of topic {self.topic}")
-                self.executor.submit(self._do_request, request, fl_ctx)
-                return _status_reply(STATUS_IN_PROCESS)  # ack
->>>>>>> a276dc03
             elif self.result:
                 # we already finished processing - send the result back
                 ReliableMessage.info(fl_ctx, "resend result back to requester")
@@ -178,11 +172,7 @@
         if rc == ReturnCode.OK:
             # reply sent successfully!
             self.reply_time = time.time()
-<<<<<<< HEAD
-            ReliableMessage.info(fl_ctx, f"sent reply successfully in {time_spent} secs")
-=======
             ReliableMessage.debug(fl_ctx, f"sent reply successfully in {time_spent} secs")
->>>>>>> a276dc03
 
             # release the receiver kept by the ReliableMessage!
             ReliableMessage.release_request_receiver(self, fl_ctx)
@@ -304,13 +294,9 @@
         elif op == OP_QUERY:
             receiver = cls._req_receivers.get(tx_id)
             if not receiver:
-<<<<<<< HEAD
-                cls.error(fl_ctx, f"received query but the request ({rm_topic=}) is not received or already done!")
-=======
                 cls.warning(
                     fl_ctx, f"received query but the request ({rm_topic=} {tx_id=}) is not received or already done!"
                 )
->>>>>>> a276dc03
                 return _status_reply(STATUS_NOT_RECEIVED)  # meaning the request wasn't received
             else:
                 return receiver.process(request, fl_ctx)
@@ -655,11 +641,7 @@
                 fl_ctx=fl_ctx,
             )
 
-<<<<<<< HEAD
             # Ignore query result if reply result is already received
-=======
-            # Ignore query result if result is already received
->>>>>>> a276dc03
             if receiver.result_ready.is_set():
                 return receiver.result
 
